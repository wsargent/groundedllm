--- conflicted
+++ resolved
@@ -1,6 +1,5 @@
 # GroundedLLM
 
-<<<<<<< HEAD
 You just want a search engine that doesn't hallucinate, that knows what you want and picks up more and more context over time with very little effort on your part.  If that means you wait for 30 seconds to get the right answer, you're okay with that.
 
 This is a pre-built, turnkey implementation of that.  If you have the API keys and Docker Compose, you should be able to go to http://localhost:3000 and have it Just Work.
@@ -8,14 +7,17 @@
 ## Description
 
 This project makes Claude or ChatGPT (large language models or LLM) dramatically more useful, by [grounding]https://techcommunity.microsoft.com/blog/fasttrackforazureblog/grounding-llms/3843857) your LLM through [Letta](https://docs.letta.com/letta-platform), an agent with memory and tooling capabilities.  
-=======
-This is a pre-built, turnkey implementation of Letta.
 
-If you have the API keys and Docker Compose, you should be able to go to http://localhost:3000 and have it Just Work.
+Grounding the LLM will reduce hallucination and make your LLM more robust and thoughtful.  Here's an example of what goes on behind the scenes when I ask "How do I delete a docker volume?"
+
+![Letta Grounding with Search](./grounding.png)
+
+In addition, because Letta has memory, it is teachable.  If you tell it your location, it will not only sort out timezone and locale for all subsequent queries, but it can also learn your preferences, websites to avoid, and will gather additional context  from previous searches.  It's like a better [Claude Projects](https://simonwillison.net/2024/Dec/19/one-shot-python-tools/).
+
+There is no vector/embeddings/database RAG involved in this package, although you have the option to use your own by plugging it into Hayhooks.  In addition, Letta's archival memory is a RAG implementation based on pgvector.
 
 ## Who's Interested?
 
-* You don't want to mess around with prompts or RAG: you just want a search engine that knows what you want and gets smarter over time with very little effort on your part, and if that means you wait for 30 seconds to get the right answer, you're okay with that.
 * If you are interested in AI agents, this project is a low effort way to play with [Letta](https://docs.letta.com/letta-platform), and see a [stateful agent](https://docs.letta.com/stateful-agents) that can learn from its own interactions.
 * If you are interested in RAG problems (document conversion / cleaning / extraction), the [Hayhooks](https://docs.haystack.deepset.ai/docs/hayhooks) and [Haystack](https://haystack.deepset.ai/) toolkit is used to implement pipelines, including several custom components.
 * If you're interested in [Open WebUI](https://github.com/open-webui/open-webui), this project goes to some lengths to work through OWUI's environment variables and REST API to provision Letta.
@@ -23,17 +25,12 @@
 
 ## Description
 
-This project makes Claude or ChatGPT (large language models or LLM) dramatically more useful, by [grounding](https://ai.google.dev/gemini-api/docs/grounding?lang=python) your LLM through Letta, an agent with memory and tooling capabilities.  
->>>>>>> 4fd75527
+The docker compose file integrates several key components:
 
-Grounding the LLM will reduce hallucination and make your LLM more robust and thoughtful.  Here's an example of what goes on behind the scenes when I ask "How do I delete a docker volume?"
-
-![Letta Grounding with Search](./grounding.png)
-
-In addition, because Letta has memory, it is teachable.  If you tell it your location, it will not only sort out timezone and locale for all subsequent queries, but it can also learn your preferences, websites to avoid, and will gather additional context  from previous searches.  It's like a better [Claude Projects](https://simonwillison.net/2024/Dec/19/one-shot-python-tools/).
-<<<<<<< HEAD
-
-There is no vector/embeddings/database RAG involved in this package, although you have the option to use your own by plugging it into Hayhooks.  In addition, Letta's archival memory is a RAG implementation based on pgvector.
+* **Open WebUI:** A user-friendly front-end interface 
+* **Letta:** An agent framework with built-in memory and tooling capabilities.
+* **Hayhooks:** A tool server for use by Letta.
+* **LiteLLM Proxy Server:**  Makes all providers "OpenAI style" for Hayhooks.
 
 ## Minimum Requirements
 
@@ -43,37 +40,6 @@
 * [Gemini API key](https://ai.google.dev/gemini-api/docs/api-key) (very useful for searching documentation) -- also has a free tier
 * [Anthropic or OpenAI API Key](https://console.anthropic.com/settings/keys) for Letta (Claude Sonnet 3.7, gpt4, etc) -- not free but often cheaper than the monthly subscription.  The docker-compose.yml file is set up for Claude Sonnet 3.7.
 
-## Who's Interested?
-
-* If you are interested in AI agents, this project is a low effort way to play with [Letta](https://docs.letta.com/letta-platform), and see a [stateful agent](https://docs.letta.com/stateful-agents) that can learn from its own interactions.
-* If you are interested in RAG problems (document conversion / cleaning / extraction), the [Hayhooks](https://docs.haystack.deepset.ai/docs/hayhooks) and [Haystack](https://haystack.deepset.ai/) toolkit is used to implement pipelines, including several custom components.
-* If you're interested in [Open WebUI](https://github.com/open-webui/open-webui), this project goes to some lengths to work through OWUI's environment variables and REST API to provision Letta.
-* If you are interested in tooling like MCP and OpenAPI, Hayhooks exposes an MCP server, and has [OpenAPIServiceToFunctions](https://docs.haystack.deepset.ai/docs/openapiservicetofunctions), [OpenAPIConnector](https://docs.haystack.deepset.ai/docs/openapiconnector) [MCPTool](https://docs.haystack.deepset.ai/docs/mcptool), and more.
-
-## Description
-=======
-
-There is no vector/embeddings/database RAG involved in this package, although you have the option to use your own by plugging it into Hayhooks.  In addition, Letta's archival memory is a RAG implementation based on pgvector.
->>>>>>> 4fd75527
-
-The docker compose file integrates several key components:
-
-* **Open WebUI:** A user-friendly front-end interface 
-* **Letta:** An agent framework with built-in memory and tooling capabilities.
-* **Hayhooks:** A tool server for use by Letta.
-* **LiteLLM Proxy Server:**  Makes all providers "OpenAI style" for Hayhooks.
-
-<<<<<<< HEAD
-=======
-## Minimum Requirements
-
-You will need the following:
-
-* [Tavily API key](https://app.tavily.com/home) (required for search) -- this is free up to a certain level.
-* [Gemini API key](https://ai.google.dev/gemini-api/docs/api-key) (very useful for searching documentation) -- also has a free tier
-* [Anthropic or OpenAI API Key](https://console.anthropic.com/settings/keys) for Letta (Claude Sonnet 3.7, gpt4, etc) -- not free but often cheaper than the monthly subscription.  The docker-compose.yml file is set up for Claude Sonnet 3.7.
-
->>>>>>> 4fd75527
 ## Docker
 
 You will need to have Docker Compose installed. The easiest way to do this is by using Docker Desktop:
